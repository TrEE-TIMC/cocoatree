--- conflicted
+++ resolved
@@ -125,9 +125,6 @@
     return Vica, W
 
 
-<<<<<<< HEAD
-<<<<<<< HEAD
-=======
 class Unit:
     """
     A class for units (sectors, sequence families, etc.)
@@ -226,109 +223,7 @@
     return ics, icsize, sortedpos, cutoff, scaled_pdf, all_fits
 
 
->>>>>>> d7045d8c
 def choose_num_components(eigenvalues, rand_eigenvalues):
-=======
-class Unit:
-    """
-    A class for units (sectors, sequence families, etc.)
-
-    Attributes
-    ----------
-
-    name :  string describing the unit (ex: 'firmicutes')
-    items : set of member items (ex: indices for all firmicutes
-            sequence in an alignment)
-    col :   color code associated to the unit (for plotting)
-    vect :  an additional vector describing the member items (ex: a list
-            of sequence weights)
-    """
-
-    def __init__(self):
-        self.name = ""
-        self.items = set()
-        self.col = 0
-        self.vect = 0
-
-
-def icList(Vpica, kpos, Csca, p_cut=0.95):
-    """
-    Produces a list of positions contributing to each independent component
-    (IC) above a defined statistical cutoff (p_cut, the cutoff on the CDF of
-    the t-distribution fit to the histogram of each IC). Any position above the
-    cutoff on more than one IC are assigned to one IC based on which group of
-    positions to which it shows a higher degree of coevolution. Additionally
-    returns the numeric value of the cutoff for each IC, and the pdf fit, which
-    can be used for plotting/evaluation.
-
-    **Example**::
-
-      icList, icsize, sortedpos, cutoff, pd = icList(Vsca, Lsca, Lrand)
-    """
-
-    # do the PDF/CDF fit, and assign cutoffs
-    Npos = len(Vpica)
-    cutoff = list()
-    scaled_pdf = list()
-    all_fits = list()
-    for k in range(kpos):
-        pd = t.fit(Vpica[:, k])
-        all_fits.append(pd)
-        iqr = scoreatpercentile(Vpica[:, k], 75) - scoreatpercentile(
-            Vpica[:, k], 25
-        )
-        binwidth = 2 * iqr * (len(Vpica[:, k]) ** (-0.33))
-        nbins = round((max(Vpica[:, k]) - min(Vpica[:, k])) / binwidth)
-        h_params = np.histogram(Vpica[:, k], int(nbins))
-        x_dist = np.linspace(min(h_params[1]), max(h_params[1]), num=100)
-        area_hist = Npos * (h_params[1][2] - h_params[1][1])
-        scaled_pdf.append(area_hist * (t.pdf(x_dist, pd[0], pd[1], pd[2])))
-        cd = t.cdf(x_dist, pd[0], pd[1], pd[2])
-        tmp = scaled_pdf[k].argmax()
-        if abs(max(Vpica[:, k])) > abs(min(Vpica[:, k])):
-            tail = cd[tmp: len(cd)]
-        else:
-            cd = 1 - cd
-            tail = cd[0:tmp]
-        diff = abs(tail - p_cut)
-        x_pos = diff.argmin()
-        cutoff.append(x_dist[x_pos + tmp])
-
-    # select the positions with significant contributions to each IC
-    ic_init = list()
-    for k in range(kpos):
-        ic_init.append([i for i in range(Npos) if Vpica[i, k] > cutoff[k]])
-
-    # construct the sorted, non-redundant iclist
-    sortedpos = list()
-    icsize = list()
-    ics = list()
-    icpos_tmp = list()
-    Csca_nodiag = Csca.copy()
-    for i in range(Npos):
-        Csca_nodiag[i, i] = 0
-    for k in range(kpos):
-        icpos_tmp = list(ic_init[k])
-        for kprime in [kp for kp in range(kpos) if kp != k]:
-            tmp = [v for v in icpos_tmp if v in ic_init[kprime]]
-            for i in tmp:
-                remsec = np.linalg.norm(
-                    Csca_nodiag[i, ic_init[k]]
-                ) < np.linalg.norm(Csca_nodiag[i, ic_init[kprime]])
-                if remsec:
-                    icpos_tmp.remove(i)
-        sortedpos += sorted(icpos_tmp, key=lambda i: -Vpica[i, k])
-        icsize.append(len(icpos_tmp))
-        s = Unit()
-        s.items = sorted(icpos_tmp, key=lambda i: -Vpica[i, k])
-        s.col = k / kpos
-        s.vect = -Vpica[s.items, k]
-        ics.append(s)
-    return ics, icsize, sortedpos, cutoff, scaled_pdf, all_fits
-
-
-def chooseKpos(eigenvalues, rand_eigenvalues):
->>>>>>> origin/main
     """
     Given the eigenvalues of the coevolution matrix (Lsca), and the
     eigenvalues for the set of randomized matrices (Lrand), return
