name: test
channels:
    - default
dependencies:
    - python=3.8
    - pip
<<<<<<< HEAD
    - pip:
        - numpy
        - sphinx
        - matplotlib
        - sphinx_gallery
        - numpydoc
        - pytest
        - sklearn
=======
    - pip: 
        - -r file:requirements.txt
>>>>>>> a5b35662
<|MERGE_RESOLUTION|>--- conflicted
+++ resolved
@@ -4,16 +4,5 @@
 dependencies:
     - python=3.8
     - pip
-<<<<<<< HEAD
-    - pip:
-        - numpy
-        - sphinx
-        - matplotlib
-        - sphinx_gallery
-        - numpydoc
-        - pytest
-        - sklearn
-=======
     - pip: 
-        - -r file:requirements.txt
->>>>>>> a5b35662
+        - -r file:requirements.txt