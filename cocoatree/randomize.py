--- conflicted
+++ resolved
@@ -2,26 +2,10 @@
 
 
 import numpy as np
-<<<<<<< HEAD
-<<<<<<< HEAD
-from __params import lett2num
-from statistics.position import aa_freq_at_pos, \
-    compute_background_frequencies
-from statistics.pairwise import aa_joint_freq, compute_sca_matrix
-from deconvolution import eigen_decomp
-=======
 from .__params import lett2num
-from .statistics.position import aa_freq_at_pos, background_freq
+from .statistics.position import aa_freq_at_pos, compute_background_frequences
 from .statistics.pairwise import aa_joint_freq, compute_sca_matrix
 from .deconvolution import eigen_decomp
->>>>>>> origin/main
-=======
-from .__params import lett2num
-from .statistics.position import aa_freq_at_pos, \
-    compute_background_frequencies
-from .statistics.pairwise import aa_joint_freq, compute_sca_matrix
-from .deconvolution import eigen_decomp
->>>>>>> d7045d8c
 
 
 def _random_aln(fia, Nseq):
