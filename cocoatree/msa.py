from Bio.Seq import Seq
from Bio.SeqRecord import SeqRecord
from Bio.Align import MultipleSeqAlignment
import numpy as np
import sklearn.metrics as sn
from .__params import lett2num


def _clean_msa(msa):
    """
    This function compares the amino acid codes in the sequence alignment with
    the ones in lett2num and removes unknown amino acids (such as 'X' or 'B')
    when importing the multiple sequence alignment.

    Arguments
    ---------
    msa : bioalign object
    """

    for index, record in enumerate(msa):
        for char in record.seq:
            if char not in lett2num.keys():
                sequence = list(record.seq)
                sequence[record.seq.index(char)] = '-'
                sequence = "".join(sequence)
                msa[index].seq = Seq(sequence)

    return msa


def filter_gap_pos(sequences, threshold=0.4, verbose=False):
    """Filter the sequences for overly gapped positions.

    Arguments
    ---------
    sequences : list of the MSA sequences to filter

    threshold : max proportion of gaps tolerated (default=0.4)

    Returns
    -------
    filt_seqs : list of the sequences after filter

    pos_kept : numpy.ndarray of the positions that were conserved
    """

    if verbose:
        print("Filter MSA for overly gapped positions")

    Nseq, Npos = len(sequences), len(sequences[0])

    gaps = np.array([[int(sequences[seq][pos] == '-') for pos in range(Npos)]
                     for seq in range(Nseq)])

    freq_gap_per_pos = np.sum(gaps, axis=0) / Nseq

    pos_kept = np.where(freq_gap_per_pos <= threshold)[0]

    if verbose:
        print("Keeping %i out of %i positions" % (len(pos_kept), Npos))

    filt_seqs = ["".join([sequences[seq][pos] for pos in pos_kept])
                 for seq in range(Nseq)]

    return filt_seqs, pos_kept


def filter_gap_seq(seq_id, sequences, threshold=0.2, filtrefseq=False,
                   refseq_id=None, verbose=False):
    """
    Remove sequences with a fraction of gaps greater than a specified
    value.
    Also possibility to remove sequences with sequence identity too high
    with a given reference sequence.

    Arguments
    ---------
    seq_id : list of the MSA's sequence identifiers

    sequences : list of MSA sequences

    threshold : maximum fraction of gaps per sequence (default 0.2)

    filtrefseq : boolean, whether to filter based on a reference sequence
                 (default False)

    refseq_id : str, default = None
                identifier of the reference sequence (only if filtrefseq=True)
                If 'None', a default reference sequence is chosen

    Returns
    -------
    seq_id_kept : list of conserved sequence identifiers

    seq_kept : list of kept sequences
    """

    if verbose:
        print('Filter MSA for overly gapped sequences')

    Nseq, Npos = len(sequences), len(sequences[0])

    freq_gap_per_seq = np.array([sequences[seq].count('-') / Npos
                                 for seq in range(Nseq)])

    seq_kept_index = np.where(freq_gap_per_seq <= threshold)[0]
    if verbose:
        print('Keeping %i sequences out of %i sequences' %
              (len(seq_kept_index), Nseq))

    seq_kept = [sequences[seq] for seq in seq_kept_index]
    seq_id_kept = [seq_id[seq] for seq in seq_kept_index]

    if filtrefseq:
        if verbose:
            print('Remove sequences too similar to the reference sequence')
        seq_id_kept, seq_kept = filter_ref_seq(seq_id_kept, seq_kept,
                                               delta=0.2, refseq_id=refseq_id)

    return seq_id_kept, seq_kept


def filter_ref_seq(seq_id, sequences, delta=0.2, refseq_id=None,
                   verbose=False):
    '''
    Remove sequences r with Sr < delta, where Sr is the fractional identity
    between r and a specified reference sequence.

    Arguments
    ---------
    seq_id : list of sequence identifiers in the MSA

    sequences : list of sequences in the MSA

    delta : identity threshold (default 0.2)

    refseq_id : identifier of the reference sequence, if 'None', a reference
                sequence is computed (default 'None')

    Returns
    -------
    seq_id_kept : list of identifiers of the kept sequences

    seq_kept : list of the kept sequences
    '''

    Nseq = len(sequences)

    if refseq_id is None:
        if verbose:
            print('Choose a default reference sequence within the alignment')
        refseq_idx = choose_ref_seq(sequences)
    else:
        if verbose:
            print('Reference sequence is: %i' % refseq_id)
        refseq_idx = seq_id.index(refseq_id)

    sim_matrix = compute_seq_identity(sequences, graphic=False)
    seq_kept_index = np.where(sim_matrix[refseq_idx] >= delta)[0]
    seq_kept = [sequences[seq] for seq in seq_kept_index]
    seq_id_kept = [seq_id[seq] for seq in seq_kept_index]

    if verbose:
        print('Keeping %i out of %i sequences' % (len(seq_kept), Nseq))

    return seq_id_kept, seq_kept


def choose_ref_seq(msa):
    """This function chooses a default reference sequence for the alignment by
    taking the sequence which has the mean pairwise sequence identity closest
    to that of the entire sequence alignment.

    Parameters
    ----------
    msa : the multiple sequence alignment as a list of sequences

    Returns
    -------
    The index of the reference sequence in the given alignment
    """

    sim_matrix = compute_seq_identity(msa)

    mean_pairwise_seq_sim = np.mean(sim_matrix, axis=0)

    ref_seq = np.argmin(mean_pairwise_seq_sim)

    return ref_seq


def filter_seq_id(seq_id, sequences, list_id):
    """
    Filter sequences based on list

    Filter a multiple sequence alignment to keep only sequences whose
    identifiers are in a user provided list.

    Parameters
    ----------
    seq_id : list of the MSA's sequence identifiers

    sequences : list of MSA sequences

    list_id : list of sequence identifiers the user wants to keep. The
    identifiers must be in the same format as in the input MSA

    Returns
    -------
    new_msa : Bio.Align.MultipleSeqAlignment object,
            filtered msa

    id_list : list of sequence ID in the filtered MSA

    seq_list : list of sequences of the filtered MSA
    """
    new_msa = MultipleSeqAlignment([])
    for ident in seq_id:
        if ident in list_id:
            new_record = SeqRecord(Seq(sequences[seq_id.index(ident)]),
                                   id=ident)
            new_msa.append(new_record)

    seq_list = []
    id_list = []
    for record in new_msa:
        seq_list.append(str(record.seq))
        id_list.append(record.id)
    seq_list = np.array(seq_list)

    return [new_msa, id_list, seq_list]


<<<<<<< HEAD
def map_to_pdb(pdb_seq, pdb_pos, sequences, seq_id, ref_seq_id):
    """
    Mapping of the unfiltered MSA positions on a PDB structure.

    Parameters
    ----------
    pdb_seq: str,
        amino acid sequence of the reference PDB file

    pdb_pos: list,
        Residue positions as found in the PDB file

    sequences: list,
        List of sequences of the unfiltered MSA

    seq_id: list,
        List of sequence identifiers in the unfiltered MSA

    ref_seq_id: str,
        identifier of the sequence the positions are mapped onto. Should be
        included in seq_list.

    Returns
    -------
    mapping: numpy.ndarray of shape (3, len(pdb_seq)),
        the first element is an array of the residues found in the PDB sequence
        the second element is an array of the PDB position of each amino acid
        the third element is an array of the positions of those same amino
        acids in the unfiltered MSA
    """
    msa_pos = []
    ref_seq_idx = seq_id.index(ref_seq_id)
    for aa_index in range(len(sequences[ref_seq_idx])):
        if sequences[ref_seq_idx][aa_index] != '-':
            msa_pos.append(aa_index)

    mapping = np.array((list(pdb_seq), pdb_pos, msa_pos))

    return mapping
=======
def compute_seq_identity(sequences):
    """
    Computes the identity between sequences in a MSA (as Hamming's pairwise
    distance)

    Arguments
    ---------
    sequences : list of sequences

    Returns
    -------
    sim_matrix : identity matrix of shape (Nseq, Nseq)
    """

    separated_aa = np.array([[lett2num[char] for char in row]
                             for row in sequences])

    sim_matrix = 1 - sn.DistanceMetric.get_metric(
        "hamming").pairwise(separated_aa)

    return sim_matrix


def compute_sequences_weights(sequences, threshold=0.8):
    """
    Compute sequence weights

    Each sequence s is given a weight ws = 1/Ns where Ns is the number of
    sequences with an identity to s above a specified threshold.

    Parameters
    ----------
    sequences : list of sequences

    threshold : float, optional, default: 0.8

        percentage identity above which the sequences are considered identical
        (default=0.8)

    Returns
    -------
    weights : np.array (nseq, ) of each sequence weight

    n_seq_effective : float
        the number of effective sequences
    """
    if threshold < 0 or threshold > 1:
        raise ValueError(
            "The threshold needs to be between 0 and 1." +
            f" Value provided {threshold}")

    sim_matrix = compute_seq_identity(sequences)
    weights = (1 / np.sum(sim_matrix >= threshold, axis=0))

    n_seq_effective = sum(weights)

    return weights, n_seq_effective
>>>>>>> e4a400bb
<|MERGE_RESOLUTION|>--- conflicted
+++ resolved
@@ -231,7 +231,6 @@
     return [new_msa, id_list, seq_list]
 
 
-<<<<<<< HEAD
 def map_to_pdb(pdb_seq, pdb_pos, sequences, seq_id, ref_seq_id):
     """
     Mapping of the unfiltered MSA positions on a PDB structure.
@@ -271,7 +270,8 @@
     mapping = np.array((list(pdb_seq), pdb_pos, msa_pos))
 
     return mapping
-=======
+
+
 def compute_seq_identity(sequences):
     """
     Computes the identity between sequences in a MSA (as Hamming's pairwise
@@ -328,5 +328,4 @@
 
     n_seq_effective = sum(weights)
 
-    return weights, n_seq_effective
->>>>>>> e4a400bb
+    return weights, n_seq_effective