--- conflicted
+++ resolved
@@ -147,33 +147,6 @@
     return Cijab_raw, Cij
 
 
-<<<<<<< HEAD
-def compute_mi_matrix(joint_freqs, joint_freqs_ind):
-
-    """Compute the mutual information matrix
-
-    .. math::
-
-
-
-    Arguments
-    ----------
-    joint_freqs : amino acid joint frequencies
-
-    joint_freqs_ind : independent aa joint frequencies
-
-    Returns
-    -------
-    MIij: np.ndarray,
-        the matrix of mutual information
-    """
-
-    MIij = np.sum(joint_freqs * np.log(joint_freqs / joint_freqs_ind),
-                  axis=(2, 3))
-
-    return MIij
-
-
 def compute_apc(MIij):
     """
     Computes the average product correction (APC) as described in Dunn et
@@ -259,7 +232,8 @@
             (no_diag_eye * s_prod)))
 
     return coevolution_matrix - alpha * np.sqrt(s_prod)
-=======
+
+
 def compute_mutual_information_matrix(sequences, pseudo_count_val=0.03,
                                       normalize=True):
     r"""Compute the mutual information matrix
@@ -305,5 +279,4 @@
         joint_entropy = -np.sum(joint_freqs * np.log(joint_freqs), axis=(2, 3))
         mi_matrix /= joint_entropy
 
-    return mi_matrix
->>>>>>> f28978ff
+    return mi_matrix