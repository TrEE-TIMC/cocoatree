import numpy as np
from ..__params import lett2num, __freq0


def aa_freq_at_pos(sequences, lambda_coef=0.03, weights=None):
    """Computes frequencies of aminoacids at each position of the alignment.

    .. math::
        f_i^a = (1 - \\lambda) \\sum_s w_s \\frac{x_{si}^a}{M^a} +\
             \\frac{\\lambda}{21}

    Arguments
    ----------
    sequences : list of sequences as imported by load_msa()

    lambda_coef : regularization parameter lambda (default=0.03)

    weights : numpy 1D array, optional
            Gives more or less importance to certain sequences.
            If weights=None, all sequences are attributed an equal weight of 1.

    Returns
    -------
    aa_freq : np.ndarray of shape (Npos, aa_count)
            frequency of amino acid *a* at position *i*
    """

    separated_aa = np.array([[char for char in row] for row in sequences])
    N_seq, N_pos = separated_aa.shape
    if weights is None:
        weights = np.ones(N_seq)
    if lambda_coef > 0:
        Neff_seq = np.sum(weights)
    else:
        Neff_seq = N_seq
    N_pos = separated_aa.shape[1]

    separated_aa_num = []
    # Convert amino acids to numerical values
    for seq in range(N_seq):
        num_aa = []
        for residue in separated_aa[seq]:
            code = lett2num[residue]
            num_aa.append(code)

        num_aa = np.array(num_aa)
        separated_aa_num.append(num_aa)
    # array of the amino acids as numericals
    separated_aa_num = np.array(separated_aa_num)

    # np.bincount : Count number of occurrences of each value in array of
    # non-negative ints.
    aa_freq = []
    # consider gaps as a 21st amino acid
    aa_count = 21
    for pos in range(N_pos):
        tmp = np.bincount(separated_aa_num[:, pos], weights=weights,
                          minlength=aa_count) / Neff_seq
        if lambda_coef >= 0:
            tmp = (1 - lambda_coef) * tmp + lambda_coef / aa_count
        aa_freq.append(tmp)
    aa_freq = np.array(aa_freq)

    return aa_freq


def compute_background_frequencies(aa_freq, lambda_coef=0.03):
    """Computes regularized background frequencies of amino acids

    Arguments
    ---------
    aa_freq : np.ndarray of the positional amino acid frequencies

    lambda_coef : regularization parameter lambda (default=0.03)

    Returns
    -------
    background_freq : np.array of the background frequencies
    """

    # q0 : fraction of gaps in the alignment
    q0 = np.mean(aa_freq[:, 0])
    # background_freq : correction factor on __freq0 in order to take the
    # proportion of gaps into account
    background_freq = list((1 - q0) * __freq0)
    background_freq.insert(0, q0)
    background_freq = np.array(background_freq)

    # consider gaps as 21st amino acid
    aa_count = 21
    if lambda_coef > 0:
        background_freq = (1 - lambda_coef) * background_freq + \
            lambda_coef / aa_count

    return background_freq


def compute_entropy(aa_freq):
    """Computes  Shannon's entropy for each position in the alignment

    .. math::

        H(a) = -\\sum_i f_{ia} \\log f_{ia}

    where *H(a)* is the relative entropy of amino acid *a*,
        *fia* is the frequency of amino acid *a* at position *i*
<<<<<<< HEAD

=======
>>>>>>> f28978ff
    Arguments
    ----------
    aa_freq: np.ndarray,
        amino acid frequencies per position
<<<<<<< HEAD

=======
>>>>>>> f28978ff
    Returns
    -------
    s: array of shape (N_pos)
    """

    s = -np.sum(aa_freq * np.log(aa_freq), axis=1)

    return s


def compute_rel_entropy(aa_freq, background_freq):
<<<<<<< HEAD
    """Kullback-Leibler relative entropy
=======
    """Compute the relative entropy

    Also know as the Kullback-Leibler divergence
>>>>>>> f28978ff

    .. math::

        D_i^a = f_i^a \\ln \\frac{f_i^a}{q^a} + (1 - f_i^a) \\ln \
            \\frac{1 - f_i^a}{1 - q^a}

    where f_i^a is the observed frequency of amino acid *a* at position *i*,
        q^a is the background expectation
<<<<<<< HEAD
    D_i^a is known as the Kullback-Leibler relative entropy (Cover and Thomas,
    2012) and indicates how unlikely the observed frequencies of amino acid
    *a* at position *i* would be if *a* occurred randomly with probability q^a.
=======
        D_i^a is known as the Kullback-Leibler relative entropy (Cover and
        Thomas, 2012) and indicates how unlikely the observed frequencies of
        amino acid *a* at position *i* would be if *a* occurred randomly with
        probability q^a.
>>>>>>> f28978ff

    Arguments
    ----------
    aa_freq: np.ndarray,
        amino acid frequencies per position

    returns
    -------
    Dia: np.ndarray,
        relative entropy of aa_freq given the background distribution of amino
        acids. Indicates how unlikely the observed frequency of amino acid *a*
        at position *i* would be if a occurred randomly with probability
        background_freq

    Di: np.ndarray,
        overall conservation of position *i* taking all amino acids into
        account
    """

    Dia = aa_freq * np.log(aa_freq / background_freq) + \
        (1 - aa_freq) * np.log((1 - aa_freq) / (1 - background_freq))

    # sum on all amino acid at each position
    Di = np.sum(aa_freq * np.log(aa_freq / background_freq), axis=1)

    return Dia, Di<|MERGE_RESOLUTION|>--- conflicted
+++ resolved
@@ -104,18 +104,12 @@
 
     where *H(a)* is the relative entropy of amino acid *a*,
         *fia* is the frequency of amino acid *a* at position *i*
-<<<<<<< HEAD
 
-=======
->>>>>>> f28978ff
-    Arguments
+    Parameters
     ----------
-    aa_freq: np.ndarray,
+    aa_freq : np.ndarray,
         amino acid frequencies per position
-<<<<<<< HEAD
 
-=======
->>>>>>> f28978ff
     Returns
     -------
     s: array of shape (N_pos)
@@ -127,13 +121,9 @@
 
 
 def compute_rel_entropy(aa_freq, background_freq):
-<<<<<<< HEAD
-    """Kullback-Leibler relative entropy
-=======
     """Compute the relative entropy
 
     Also know as the Kullback-Leibler divergence
->>>>>>> f28978ff
 
     .. math::
 
@@ -142,16 +132,10 @@
 
     where f_i^a is the observed frequency of amino acid *a* at position *i*,
         q^a is the background expectation
-<<<<<<< HEAD
+
     D_i^a is known as the Kullback-Leibler relative entropy (Cover and Thomas,
     2012) and indicates how unlikely the observed frequencies of amino acid
     *a* at position *i* would be if *a* occurred randomly with probability q^a.
-=======
-        D_i^a is known as the Kullback-Leibler relative entropy (Cover and
-        Thomas, 2012) and indicates how unlikely the observed frequencies of
-        amino acid *a* at position *i* would be if *a* occurred randomly with
-        probability q^a.
->>>>>>> f28978ff
 
     Arguments
     ----------
